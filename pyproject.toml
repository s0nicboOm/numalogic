[tool.poetry]
name = "numalogic"
<<<<<<< HEAD
version = "0.6.1a0"
=======
version = "0.6.1.dev4"
>>>>>>> 8b7f45f0
description = "Collection of operational Machine Learning models and tools."
authors = ["Numalogic Developers"]
packages = [{ include = "numalogic" }]
readme = "README.md"
license = "Apache-2.0"
maintainers = [
    "Avik Basu <avikbasu93@gmail.com>",
    "Vigith Maurice <vigith@gmail.com>",
]
classifiers = [
    "Topic :: Software Development :: Libraries",
    "License :: OSI Approved :: Apache Software License",
    "Intended Audience :: Developers",
    "Topic :: Scientific/Engineering :: Artificial Intelligence",
    "Programming Language :: Python :: 3.9",
    "Programming Language :: Python :: 3.10",
    "Programming Language :: Python :: 3.11"
]
repository = "https://github.com/numaproj/numalogic"
documentation = "https://numalogic.numaproj.io/"
homepage = "https://numalogic.numaproj.io/"

[tool.poetry.scripts]
numalogic ="numalogic.backtest.__main__:app"

[tool.poetry.dependencies]
python = ">=3.9, <3.12"
numpy = "^1.26"
pandas = {version = "^2.0", extras = ["performance"]}
scikit-learn = "^1.3"
omegaconf = "^2.3.0"
cachetools = "^5.3.0"
orjson = "^3.9"
typer = {version = "^0.9", extras = ["rich"]}
matplotlib = "^3.4.2"
pynumaflow = "~0.5"


# extras
mlflow-skinny = { version = "^2.0", optional = true }
redis = {extras = ["hiredis"], version = "^5.0", optional = true}
boto3 = { version = "^1.24.64", optional = true }
pydruid= { version= "^0.6", optional = true }

[tool.poetry.extras]
mlflow = ["mlflow-skinny"]
redis = ["redis"]
dynamodb = ["boto3"]
druid = ["pydruid"]

[tool.poetry.group.torch]
optional = true

[tool.poetry.group.torch.dependencies]
pytorch-lightning = "^2.0"

[tool.poetry.group.dev]
optional = true

[tool.poetry.group.dev.dependencies]
black = "^23.0"
pytest = "^7.1"
pytest-cov = "^4.0"
torchinfo = "^1.7.2"
ruff = "~0.0.275"
pre-commit = "^3.3.1"
fakeredis = "^2.11.2"
freezegun = "^1.2.2"
pympler = "^1.0.1"
moto = "~4.1"
deepdiff = "^6.5.0"

[tool.poetry.group.jupyter]
optional = true

[tool.poetry.group.jupyter.dependencies]
jupyter = "^1.0.0"
ipykernel = "^6.15.1"
nb-black = "^1.0.7"
ipympl = "^0.9.1"
ipython-autotime = "^0.3.1"

[tool.black]
line-length = 100
include = '\.pyi?$'
exclude = '''
/(
    \.eggs
  | \.git
  | \.hg
  | \.mypy_cache
  | \.tox
  | \.venv
  | \.idea
  | _build
  | buck-out
  | build
  | dist
  | examples/.*/venv
  | tests/.*/setup.py
)/
'''

[tool.ruff]
line-length = 100
src = ["numalogic", "tests"]
select = ["E", "F", "W", "C901", "NPY", "RUF", "TRY", "G", "PLE", "PLW", "UP", "ICN", "RET", "Q" , "PLR", "D"]
ignore = ["TRY003", "TRY301", "RUF100", "D100", "D104", "PLR2004", "D102", "D401", "D107", "D205", "D105", "PLW0603", "PLR0915"]
target-version = "py39"
show-fixes = true
show-source = true

[tool.ruff.per-file-ignores]
"tests/*" = ["D101"]

[tool.ruff.pylint]
max-args = 15
max-statements = 30

[tool.ruff.pydocstyle]
convention = "numpy"


[build-system]
requires = ["poetry-core>=1.0.0"]
build-backend = "poetry.core.masonry.api"<|MERGE_RESOLUTION|>--- conflicted
+++ resolved
@@ -1,10 +1,6 @@
 [tool.poetry]
 name = "numalogic"
-<<<<<<< HEAD
-version = "0.6.1a0"
-=======
 version = "0.6.1.dev4"
->>>>>>> 8b7f45f0
 description = "Collection of operational Machine Learning models and tools."
 authors = ["Numalogic Developers"]
 packages = [{ include = "numalogic" }]
